<<<<<<< HEAD
# 0.3.8

Stops Tag Soup from escaping &"<> which breaks HTML entities
=======
# 0.3.7.1

add max height and max width as valid style attributes
>>>>>>> 93412bd5

# 0.3.7

clear the contents of style and script tags instead of escaping them

# 0.3.5.6

expose safeTagName<|MERGE_RESOLUTION|>--- conflicted
+++ resolved
@@ -1,12 +1,6 @@
-<<<<<<< HEAD
-# 0.3.8
-
-Stops Tag Soup from escaping &"<> which breaks HTML entities
-=======
 # 0.3.7.1
 
 add max height and max width as valid style attributes
->>>>>>> 93412bd5
 
 # 0.3.7
 
